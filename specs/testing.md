# Testing Strategy

Testing philosophy, architecture, and quality standards for the Second Brain MCP server.

---

## Philosophy

**Quality Through Trends, Not Absolutes**

Coverage metrics indicate direction, not destination. The goal is continuous improvement: coverage should trend upward over time, with decreases requiring explicit justification. This approach balances pragmatism with rigor—we acknowledge that not all code can be meaningfully tested while maintaining accountability for quality regression.

**Test What Matters**

Focus testing effort where it provides maximum value: business logic, security boundaries, error handling, and integration points. Avoid testing implementation details of third-party libraries or platform APIs—trust mature dependencies, mock at boundaries, and test our usage of them.

**Fast Feedback Loops**

Tests should be fast enough to run on every save during development. Unit tests measure in milliseconds, integration tests in seconds. Slow tests get skipped; skipped tests provide no value. Speed enables test-driven development and rapid iteration.

---

## Architecture

### Test Boundaries

**Unit Tests**: Isolated component behavior
- Mock all external dependencies (R2, KV, OAuth libraries, external APIs)
- Test business logic, validation, error handling, edge cases
- Fast execution (< 100ms per test)
- High coverage of algorithmic complexity

**Integration Tests**: Cross-component interactions
- Real business logic with mocked infrastructure
- Test workflows that span multiple modules
- Verify contracts between components
- Moderate execution time (< 5s per test)

**E2E Tests**: Full system validation
- Real Worker runtime via `wrangler dev`
- Real MCP SDK client (production-equivalent)
- Mock only external services (GitHub, S3)
- Tests the actual HTTP boundary that production uses
- Slow but comprehensive (< 30s per test)

### Runtime Strategy

**Current: Node.js + Jest**

All tests run in Node.js because our dependencies (MCP SDK, AWS SDK) use CommonJS modules with JSON imports that workerd doesn't support. This works because:
- Unit/integration tests don't need Worker-specific APIs
- E2E tests run actual Worker via `wrangler dev`
- Production bundler (esbuild) resolves CommonJS→ESM at build time

**Future: Workers Runtime**

If dependencies migrate to pure ESM or we pre-bundle for testing, we could use `@cloudflare/vitest-pool-workers` to test in actual workerd. This would catch platform-specific issues earlier, but the current gap is acceptable—E2E tests provide sufficient runtime validation.

### Mock Strategy

Mocks should mirror API contracts without implementing internal logic. Keep them simple, predictable, and focused on enabling test scenarios (success paths, error injection, edge cases). Never mock third-party library internals—mock at the boundaries where we call them.

**Infrastructure mocks** (R2, KV): In-memory Map-based implementations matching Cloudflare API contracts.

**Service mocks** (OAuth, GitHub): Controlled flows with configurable responses for testing authorization, error handling, and edge cases.

---

## Coverage Standards

### Trend-Based Monitoring

Automated coverage tracking via GitHub Actions monitors trends across commits, visualizes coverage history, and identifies patterns. The system fails CI on significant drops unless manually overridden with justification. This creates accountability without mandating arbitrary absolutes.

**Architectural Decision**: Coverage tracking is implemented using GitHub Actions (e.g., `clearlyip/code-coverage-report-action`) rather than third-party services, keeping all CI/CD infrastructure within GitHub's ecosystem and avoiding external service dependencies.

**Coverage drops fail CI by default**, requiring:
- PR comment explaining the decrease
- Maintainer approval via review
- Plan to recover coverage (if applicable)

This prevents accidental quality degradation while allowing intentional trade-offs.

### What to Measure

**High coverage priorities**:
- Tool implementations (read, write, edit, glob, grep)
- Security validation (path traversal, size limits, injection)
- Rate limiting and quota enforcement
- Error handling paths
- Storage abstractions

**Lower coverage acceptable**:
- Defensive logging and debug code
- HTTP request/response marshaling (tested via E2E)
- OAuth library integration (tested via E2E)
- Platform API wrappers (thin adapters over R2/KV)

### CI/CD Enforcement

GitHub Actions runs tests on every push, uploads coverage data, and enforces quality gates:
- All tests must pass
- TypeScript compilation must succeed
- Coverage must not decrease significantly (without override)

Manual approval gates prevent deployment of quality regressions while preserving flexibility for justified trade-offs.

---

## Test Types

### Unit Testing

Focus on pure functions, business logic, and error handling. Mock all I/O and external dependencies. Test edge cases, boundary conditions, concurrent operations, and security validations.

**Key principles**:
- One assertion per concept (not necessarily per test)
- Descriptive test names that document behavior
- Fast execution enables rapid iteration
- Comprehensive coverage of conditional logic

**Example patterns**:
- Valid input → expected output
- Invalid input → proper error with context
- Boundary conditions (empty, max, overflow)
- Concurrent operations → correct final state
- Security violations → rejection with safe error

### Integration Testing

Verify that components work together correctly. Use real business logic with mocked infrastructure. Test workflows that cross module boundaries.

**Focus areas**:
- Tool operation sequences (create → read → edit → delete)
- Rate limiting across multiple requests
- Storage operations with quota enforcement
- Error propagation through layers

**Not tested here**: Full HTTP transport, real OAuth flows, production runtime—those belong in E2E tests.

### E2E Testing

Validate the complete system as production uses it. Run actual Worker via `wrangler dev`, use real MCP SDK client, test over HTTP transport. Mock only external services (GitHub OAuth, S3 backups).

**What this validates**:
- HTTP request/response handling
- OAuth 2.1 + PKCE flow completion
- MCP protocol implementation (initialize, tools/list, prompts/list, tool execution)
- Session management
- Real Worker runtime behavior

**Why this matters**: Unit and integration tests can't catch protocol-level issues, runtime incompatibilities, or HTTP transport bugs. E2E tests verify the actual production integration point.

### Manual Testing

Automated tests can't cover everything. Manual validation is required for:
- Cross-platform clients (desktop, web, mobile)
- Real OAuth providers (not mocked flows)
- User experience and error messages
- Production performance under load
- Backup validation with actual S3

Maintain a lightweight checklist of critical flows to verify before major releases, but don't prescribe detailed step-by-step procedures—those go stale quickly.

---

## Tools & Infrastructure

### Test Framework

**Jest** provides the testing infrastructure with TypeScript support, comprehensive coverage tooling, watch mode for test-driven development, and mature mocking capabilities. Configuration prioritizes speed through parallel execution and provides detailed coverage reporting with trend analysis.

### Coverage Tracking

Coverage metrics must be tracked over time with automated trend analysis. The system should integrate with pull requests to display coverage deltas and historical trends, enabling enforcement of coverage requirements through baseline comparisons.

### CI/CD Integration

Automated testing must run on every commit and pull request, uploading coverage data and enforcing quality gates (all tests pass, coverage trends acceptable). Successful test runs enable deployment. All deployments must be tracked for rollback capability.

### Local Development

The testing system must support:
- Parallel test execution for speed
- Watch mode for iterative development
- HTML coverage report generation
- Selective test execution by path or pattern

---

## Quality Gates

### Continuous Integration

**Required for merge**:
- All tests pass (unit, integration, E2E)
- TypeScript compilation succeeds
- Coverage trend is acceptable

**Manual override available** for coverage decreases with justification.

### Pre-Deployment

Manual validation checklist for production releases (real OAuth, cross-platform testing, backup verification). Automated tests provide confidence, but critical flows deserve human verification before release.

---

## Maintenance

### When to Update Tests

- **New features**: Write tests first (TDD)
- **Bug fixes**: Add regression test before fixing
- **Behavior changes**: Update affected tests
- **Refactoring**: Tests should still pass (if they don't, you changed behavior)

### When to Delete Tests

- **Dead code removed**: Delete associated tests immediately
- **Features removed**: Delete feature tests
- **Never**: Keep tests for active code paths

Trust git history as the archive. Don't comment out tests "just in case."

### Test Quality Indicators

Good tests are:
- **Readable**: Self-documenting with clear names and structure
- **Fast**: Unit tests < 100ms, integration < 5s, E2E < 30s
- **Deterministic**: No flaky tests, no timing dependencies
- **Isolated**: No shared state between tests
- **Comprehensive**: Cover edge cases, errors, and security

Bad tests are worse than no tests—they create false confidence and maintenance burden.

---

## Related Documentation

<<<<<<< HEAD
- [API Reference](./api-reference.md) - Tool specifications to test
- [Deployment](./deployment.md) - Manual testing in production
- [Monitoring](./monitoring.md) - Production verification
=======
- [API Reference](./api-reference.md) - Tool specifications
- [Implementation](./implementation.md) - Code structure
- [Security](./security.md) - Security architecture
- [Deployment](./deployment.md) - Production procedures
>>>>>>> 0dc56b73
<|MERGE_RESOLUTION|>--- conflicted
+++ resolved
@@ -237,13 +237,7 @@
 
 ## Related Documentation
 
-<<<<<<< HEAD
-- [API Reference](./api-reference.md) - Tool specifications to test
-- [Deployment](./deployment.md) - Manual testing in production
-- [Monitoring](./monitoring.md) - Production verification
-=======
 - [API Reference](./api-reference.md) - Tool specifications
 - [Implementation](./implementation.md) - Code structure
 - [Security](./security.md) - Security architecture
-- [Deployment](./deployment.md) - Production procedures
->>>>>>> 0dc56b73
+- [Deployment](./deployment.md) - Production procedures