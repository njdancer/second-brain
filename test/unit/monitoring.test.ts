/**
 * Unit tests for monitoring system
 */

import { MonitoringService } from '../../src/monitoring';

// Mock Analytics Engine
interface DataPoint {
  blobs?: string[];
  doubles?: number[];
  indexes?: string[];
}

class MockAnalyticsEngine {
  private dataPoints: DataPoint[] = [];

  writeDataPoint(data: DataPoint): void {
    this.dataPoints.push(data);
  }

  getDataPoints(): DataPoint[] {
    return this.dataPoints;
  }

  clear(): void {
    this.dataPoints = [];
  }

  getCount(): number {
    return this.dataPoints.length;
  }
}

describe('Monitoring System', () => {
  let monitoring: MonitoringService;
  let mockAnalytics: MockAnalyticsEngine;

  beforeEach(() => {
    mockAnalytics = new MockAnalyticsEngine();
    monitoring = new MonitoringService(mockAnalytics as any);
  });

  afterEach(() => {
    mockAnalytics.clear();
  });

  describe('recordToolCall', () => {
    it('should record successful tool call', async () => {
      await monitoring.recordToolCall('read', 'user123', 150, true);

      const dataPoints = mockAnalytics.getDataPoints();
      expect(dataPoints).toHaveLength(1);
      expect(dataPoints[0].indexes).toContain('read');
      expect(dataPoints[0].indexes).toContain('success');
    });

    it('should record failed tool call', async () => {
      await monitoring.recordToolCall('write', 'user456', 200, false);

      const dataPoints = mockAnalytics.getDataPoints();
      expect(dataPoints).toHaveLength(1);
      expect(dataPoints[0].indexes).toContain('write');
      expect(dataPoints[0].indexes).toContain('failure');
    });

    it('should record duration in milliseconds', async () => {
      await monitoring.recordToolCall('edit', 'user789', 350, true);

      const dataPoints = mockAnalytics.getDataPoints();
      expect(dataPoints[0].doubles).toContain(350);
    });

    it('should anonymize user ID', async () => {
      await monitoring.recordToolCall('glob', 'user123', 100, true);

      const dataPoints = mockAnalytics.getDataPoints();
      const hasUserId = dataPoints[0].blobs?.some((b) => b.includes('user123'));
      expect(hasUserId).toBeFalsy();
    });

    it('should handle multiple tool calls', async () => {
      await monitoring.recordToolCall('read', 'user1', 100, true);
      await monitoring.recordToolCall('write', 'user2', 200, true);
      await monitoring.recordToolCall('edit', 'user3', 300, false);

      expect(mockAnalytics.getCount()).toBe(3);
    });

    it('should handle analytics write failures gracefully', async () => {
      // Create mock that throws errors
      const failingAnalytics = {
        writeDataPoint: jest.fn(() => {
          throw new Error('Analytics failed');
        }),
      };

      const monitoringWithFailure = new MonitoringService(failingAnalytics as any);

      // Should not throw, just log error
      await expect(
        monitoringWithFailure.recordToolCall('read', 'user1', 100, true),
      ).resolves.not.toThrow();
    });
  });

  describe('recordError', () => {
    it('should record error with code and context', async () => {
      await monitoring.recordError(404, 'user123', 'File not found: test.md');

      const dataPoints = mockAnalytics.getDataPoints();
      expect(dataPoints).toHaveLength(1);
      expect(dataPoints[0].doubles).toContain(404);
    });

    it('should record common HTTP error codes', async () => {
      await monitoring.recordError(400, 'user1', 'Bad request');
      await monitoring.recordError(401, 'user2', 'Unauthorized');
      await monitoring.recordError(403, 'user3', 'Forbidden');
      await monitoring.recordError(404, 'user4', 'Not found');
      await monitoring.recordError(429, 'user5', 'Rate limited');
      await monitoring.recordError(500, 'user6', 'Server error');

      expect(mockAnalytics.getCount()).toBe(6);
    });

    it('should not include PII in error context', async () => {
      await monitoring.recordError(500, 'user123', 'Error with user user123');

      const dataPoints = mockAnalytics.getDataPoints();
      const hasPII = dataPoints[0].blobs?.some((b) => b.includes('user123'));
      expect(hasPII).toBeFalsy();
    });

    it('should handle analytics failures in recordError', async () => {
      const failingAnalytics = {
        writeDataPoint: jest.fn(() => {
          throw new Error('Analytics failed');
        }),
      };

      const monitoringWithFailure = new MonitoringService(failingAnalytics as any);

      await expect(monitoringWithFailure.recordError(500, 'user1', 'Error')).resolves.not.toThrow();
    });
  });

  describe('recordStorageMetrics', () => {
    it('should record storage usage', async () => {
      await monitoring.recordStorageMetrics('user123', 1000000, 50);

      const dataPoints = mockAnalytics.getDataPoints();
      expect(dataPoints).toHaveLength(1);
      expect(dataPoints[0].doubles).toContain(1000000); // bytes
      expect(dataPoints[0].doubles).toContain(50); // file count
    });

    it('should track storage over time', async () => {
      await monitoring.recordStorageMetrics('user1', 500000, 10);
      await monitoring.recordStorageMetrics('user1', 600000, 12);
      await monitoring.recordStorageMetrics('user1', 700000, 15);

      expect(mockAnalytics.getCount()).toBe(3);
    });

    it('should anonymize user ID in storage metrics', async () => {
      await monitoring.recordStorageMetrics('user123', 1000000, 50);

      const dataPoints = mockAnalytics.getDataPoints();
      const hasUserId = dataPoints[0].blobs?.some((b) => b.includes('user123'));
      expect(hasUserId).toBeFalsy();
    });

    it('should handle analytics failures in recordStorageMetrics', async () => {
      const failingAnalytics = {
        writeDataPoint: jest.fn(() => {
          throw new Error('Analytics failed');
        }),
      };

      const monitoringWithFailure = new MonitoringService(failingAnalytics as any);

      await expect(
        monitoringWithFailure.recordStorageMetrics('user1', 1000, 10),
      ).resolves.not.toThrow();
    });
  });

  describe('recordRateLimitHit', () => {
    it('should record rate limit hit', async () => {
      await monitoring.recordRateLimitHit('user123', 'minute', 100);

      const dataPoints = mockAnalytics.getDataPoints();
      expect(dataPoints).toHaveLength(1);
      expect(dataPoints[0].indexes).toContain('rate_limit');
      expect(dataPoints[0].indexes).toContain('minute');
    });

    it('should track different time windows', async () => {
      await monitoring.recordRateLimitHit('user1', 'minute', 100);
      await monitoring.recordRateLimitHit('user2', 'hour', 1000);
      await monitoring.recordRateLimitHit('user3', 'day', 10000);

      const dataPoints = mockAnalytics.getDataPoints();
      expect(dataPoints[0].indexes).toContain('minute');
      expect(dataPoints[1].indexes).toContain('hour');
      expect(dataPoints[2].indexes).toContain('day');
    });

    it('should anonymize user ID', async () => {
      await monitoring.recordRateLimitHit('user123', 'hour', 1000);

      const dataPoints = mockAnalytics.getDataPoints();
      const hasUserId = dataPoints[0].blobs?.some((b) => b.includes('user123'));
      expect(hasUserId).toBeFalsy();
    });

    it('should handle analytics failures in recordRateLimitHit', async () => {
      const failingAnalytics = {
        writeDataPoint: jest.fn(() => {
          throw new Error('Analytics failed');
        }),
      };

      const monitoringWithFailure = new MonitoringService(failingAnalytics as any);

      await expect(
        monitoringWithFailure.recordRateLimitHit('user1', 'minute', 100),
      ).resolves.not.toThrow();
    });
  });

  describe('recordOAuthEvent', () => {
    it('should record successful OAuth', async () => {
      await monitoring.recordOAuthEvent('user123', 'success');

      const dataPoints = mockAnalytics.getDataPoints();
      expect(dataPoints).toHaveLength(1);
      expect(dataPoints[0].indexes).toContain('oauth');
      expect(dataPoints[0].indexes).toContain('success');
    });

    it('should record failed OAuth', async () => {
      await monitoring.recordOAuthEvent('user456', 'failure');

      const dataPoints = mockAnalytics.getDataPoints();
      expect(dataPoints[0].indexes).toContain('oauth');
      expect(dataPoints[0].indexes).toContain('failure');
    });

    it('should anonymize user ID', async () => {
      await monitoring.recordOAuthEvent('user123', 'success');

      const dataPoints = mockAnalytics.getDataPoints();
      const hasUserId = dataPoints[0].blobs?.some((b) => b.includes('user123'));
      expect(hasUserId).toBeFalsy();
    });

    it('should handle analytics failures in recordOAuthEvent', async () => {
      const failingAnalytics = {
        writeDataPoint: jest.fn(() => {
          throw new Error('Analytics failed');
        }),
      };

      const monitoringWithFailure = new MonitoringService(failingAnalytics as any);

      await expect(
        monitoringWithFailure.recordOAuthEvent('user1', 'success'),
      ).resolves.not.toThrow();
    });
  });

  describe('recordBackupEvent', () => {
    it('should record backup completion', () => {
      monitoring.recordBackupEvent(10, 2, 1500000);

      const dataPoints = mockAnalytics.getDataPoints();
      expect(dataPoints).toHaveLength(1);
      expect(dataPoints[0].doubles).toContain(10); // files backed up
      expect(dataPoints[0].doubles).toContain(2); // files skipped
      expect(dataPoints[0].doubles).toContain(1500000); // total bytes
    });

    it('should track backup statistics over time', () => {
      monitoring.recordBackupEvent(5, 0, 500000);
      monitoring.recordBackupEvent(3, 2, 300000);
      monitoring.recordBackupEvent(0, 5, 0);

      expect(mockAnalytics.getCount()).toBe(3);
    });

    it('should handle analytics failures in recordBackupEvent', () => {
      const failingAnalytics = {
        writeDataPoint: jest.fn(() => {
          throw new Error('Analytics failed');
        }),
      };

      const monitoringWithFailure = new MonitoringService(failingAnalytics as any);

<<<<<<< HEAD
      expect(() => monitoringWithFailure.recordBackupEvent(10, 2, 1500000))
        .not.toThrow();
=======
      expect(() => monitoringWithFailure.recordBackupEvent(10, 2, 1500000)).not.toThrow();
>>>>>>> 92aab21d
    });
  });

  describe('user ID anonymization', () => {
    it('should consistently anonymize same user ID', async () => {
      await monitoring.recordToolCall('read', 'user123', 100, true);
      await monitoring.recordToolCall('write', 'user123', 200, true);

      const dataPoints = mockAnalytics.getDataPoints();
      // Both should have no PII
      expect(dataPoints.every((dp) => !dp.blobs?.some((b) => b.includes('user123')))).toBe(true);
    });

    it('should handle empty or undefined user IDs', async () => {
      await monitoring.recordToolCall('read', '', 100, true);
      // Testing undefined input
      await monitoring.recordToolCall('write', '', 200, true);

      const dataPoints = mockAnalytics.getDataPoints();
      expect(dataPoints).toHaveLength(2);
    });
  });

  describe('error handling', () => {
    it('should handle analytics engine failures gracefully', async () => {
      const failingAnalytics = {
        writeDataPoint: jest.fn().mockImplementation(() => {
          throw new Error('Analytics engine error');
        }),
      };

      const failingMonitoring = new MonitoringService(failingAnalytics as any);

      // Should not throw
      await expect(
        failingMonitoring.recordToolCall('read', 'user1', 100, true),
      ).resolves.not.toThrow();
    });
  });
});<|MERGE_RESOLUTION|>--- conflicted
+++ resolved
@@ -298,12 +298,7 @@
 
       const monitoringWithFailure = new MonitoringService(failingAnalytics as any);
 
-<<<<<<< HEAD
-      expect(() => monitoringWithFailure.recordBackupEvent(10, 2, 1500000))
-        .not.toThrow();
-=======
       expect(() => monitoringWithFailure.recordBackupEvent(10, 2, 1500000)).not.toThrow();
->>>>>>> 92aab21d
     });
   });
 
